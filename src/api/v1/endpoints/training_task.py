--- conflicted
+++ resolved
@@ -1,11 +1,7 @@
 from fastapi import APIRouter, Depends
 from sqlalchemy.orm import Session
 
-<<<<<<< HEAD
-from src.api.deps import api_key_header
-=======
 from src.api.deps import get_token
->>>>>>> ef0618e4
 from src.api.v1.schemas.tasks.dataset import LocalTrainingDatasetsResponse
 from src.api.v1.schemas.tasks.hyperparameter import (
     SupportedModelResponse,
@@ -13,10 +9,7 @@
     SupportedSchedulersResponse,
 )
 from src.api.v1.schemas.tasks.training_task import TrainingCreate, TrainingCreateResponse, TrainingResponse
-<<<<<<< HEAD
-=======
 from src.api.v1.schemas.user import Token
->>>>>>> ef0618e4
 from src.core.db.session import get_db
 from src.services.training_task import training_task_service
 
@@ -62,9 +55,6 @@
     db: Session = Depends(get_db),
     token: Token = Depends(get_token),
 ) -> TrainingCreateResponse:
-<<<<<<< HEAD
-    training_task = training_task_service.create_training_task(db=db, training_in=request_body, api_key=api_key)
-=======
     training_task = training_task_service.create_training_task(db=db, training_in=request_body, token=token.access_token)
     training_task_payload = training_task_service.start_training_task(
         db=db,
@@ -72,7 +62,6 @@
         training_task=training_task,
         token=token.access_token,
     )
->>>>>>> ef0618e4
 
     return TrainingCreateResponse(data=training_task_payload)
 
@@ -84,11 +73,7 @@
     db: Session = Depends(get_db),
     token: Token = Depends(get_token),
 ) -> TrainingResponse:
-<<<<<<< HEAD
-    training_task = training_task_service.get_training_task(db=db, task_id=task_id, api_key=api_key)
-=======
     training_task = training_task_service.get_training_task(db=db, task_id=task_id, token=token.access_token)
->>>>>>> ef0618e4
 
     return TrainingResponse(data=training_task)
 
